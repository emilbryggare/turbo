use std::{
    borrow::Cow,
    cell::RefCell,
    cmp::Ordering,
    collections::{HashMap, HashSet, VecDeque},
    fmt::{self, Debug, Display, Formatter, Write},
    future::Future,
    hash::Hash,
    mem::{replace, take},
    pin::Pin,
    time::{Duration, Instant},
};

use anyhow::Result;
use parking_lot::{Mutex, RwLock, RwLockWriteGuard};
use tokio::task_local;
use turbo_tasks::{
    backend::PersistentTaskType,
    event::{Event, EventListener},
<<<<<<< HEAD
    get_invalidator, registry, CellId, FunctionId, Invalidator, RawVc, SmallDuration, TaskId,
=======
    get_invalidator, registry, CellId, FunctionId, Invalidator, RawVc, StatsType, TaskId,
>>>>>>> 0a786d9f
    TaskInput, TraitTypeId, TurboTasksBackendApi, ValueTypeId,
};
pub type NativeTaskFuture = Pin<Box<dyn Future<Output = Result<RawVc>> + Send>>;
pub type NativeTaskFn = Box<dyn Fn() -> NativeTaskFuture + Send + Sync>;

macro_rules! log_scope_update {
    ($($args:expr),+) => {
        #[cfg(feature = "print_scope_updates")]
        println!($($args),+);
    };
}

#[derive(Hash, Copy, Clone, PartialEq, Eq)]
pub enum TaskDependency {
    TaskOutput(TaskId),
    TaskCell(TaskId, CellId),
    ScopeChildren(TaskScopeId),
    ScopeCollectibles(TaskScopeId, TraitTypeId),
}

task_local! {
    /// Vc/Scopes that are read during task execution
    /// These will be stored as dependencies when the execution has finished
    pub(crate) static DEPENDENCIES_TO_TRACK: RefCell<HashSet<TaskDependency>>;
}

type OnceTaskFn = Mutex<Option<Pin<Box<dyn Future<Output = Result<RawVc>> + Send + 'static>>>>;

/// Different Task types
enum TaskType {
    /// A root task that will track dependencies and re-execute when
    /// dependencies change. Task will eventually settle to the correct
    /// execution.
    Root(NativeTaskFn),

    // TODO implement these strongly consistency
    /// A single root task execution. It won't track dependencies.
    /// Task will definitely include all invalidations that happened before the
    /// start of the task. It may or may not include invalidations that
    /// happened after that. It may see these invalidations partially
    /// applied.
    Once(OnceTaskFn),

    /// A normal task execution a native (rust) function
    Native(FunctionId, NativeTaskFn),

    /// A resolve task, which resolves arguments and calls the function with
    /// resolve arguments. The inner function call will do a cache lookup.
    ResolveNative(FunctionId),

    /// A trait method resolve task. It resolves the first (`self`) argument and
    /// looks up the trait method on that value. Then it calls that method.
    /// The method call will do a cache lookup and might resolve arguments
    /// before.
    ResolveTrait(TraitTypeId, Cow<'static, str>),
}

impl Debug for TaskType {
    fn fmt(&self, f: &mut Formatter<'_>) -> fmt::Result {
        match self {
            Self::Root(..) => f.debug_tuple("Root").finish(),
            Self::Once(..) => f.debug_tuple("Once").finish(),
            Self::Native(native_fn, _) => f
                .debug_tuple("Native")
                .field(&registry::get_function(*native_fn).name)
                .finish(),
            Self::ResolveNative(native_fn) => f
                .debug_tuple("ResolveNative")
                .field(&registry::get_function(*native_fn).name)
                .finish(),
            Self::ResolveTrait(trait_type, name) => f
                .debug_tuple("ResolveTrait")
                .field(&registry::get_trait(*trait_type).name)
                .field(name)
                .finish(),
        }
    }
}

/// A Task is an instantiation of an Function with some arguments.
/// The same combinations of Function and arguments usually results in the same
/// Task instance.
pub struct Task {
    id: TaskId,
    // TODO move that into TaskType where needed
    // TODO we currently only use that for visualization
    // TODO this can be removed
    /// The arguments of the Task
    inputs: Vec<TaskInput>,
    /// The type of the task
    ty: TaskType,
    /// The mutable state of the task
    state: RwLock<TaskState>,
}

impl Debug for Task {
    fn fmt(&self, f: &mut Formatter<'_>) -> fmt::Result {
        let mut result = f.debug_struct("Task");
        result.field("type", &self.ty);
        if let Some(state) = self.state.try_read() {
            result.field("state", &Task::state_string(&state));
        }
        result.finish()
    }
}

/// The state of a [Task]
struct TaskState {
    scopes: TaskScopes,

    // TODO using a Atomic might be possible here
    /// More flags of task state, where not all combinations are possible.
    /// dirty, scheduled, in progress
    state_type: TaskStateType,

    /// Children are only modified from execution
    children: HashSet<TaskId>,

    /// Collectibles are only modified from execution
    collectibles: MaybeCollectibles,

    output: Output,
    // TODO use AutoMap here
    cells: HashMap<ValueTypeId, Vec<Cell>>,

    // Stats:
<<<<<<< HEAD
    executions: u32,
    total_duration: Duration,
    last_duration: SmallDuration,
=======
    stats: TaskStats,
>>>>>>> 0a786d9f
}

impl TaskState {
    fn new(id: TaskId, stats_type: StatsType) -> Self {
        Self {
            scopes: Default::default(),
            state_type: Dirty {
                event: Event::new(move || format!("TaskState({id})::event")),
            },
            children: Default::default(),
            collectibles: Default::default(),
            output: Default::default(),
            cells: Default::default(),
            stats: TaskStats::new(stats_type),
            #[cfg(feature = "track_wait_dependencies")]
            last_waiting_task: Default::default(),
        }
    }

    fn new_scheduled_in_scope(id: TaskId, scope: TaskScopeId, stats_type: StatsType) -> Self {
        Self {
            scopes: TaskScopes::Inner(CountHashSet::from([scope]), 0),
            state_type: Scheduled {
                event: Event::new(move || format!("TaskState({id})::event")),
            },
            children: Default::default(),
            collectibles: Default::default(),
            output: Default::default(),
            cells: Default::default(),
            stats: TaskStats::new(stats_type),
            #[cfg(feature = "track_wait_dependencies")]
            last_waiting_task: Default::default(),
        }
    }
}

/// Keeps track of emitted and unemitted collectibles. Defaults to None to avoid
/// allocating memory for two empty hashsets when no collectibles are emitted.
#[derive(Default)]
struct MaybeCollectibles {
    inner: Option<Box<Collectibles>>,
}

/// The collectibles of a task.
#[derive(Default)]
struct Collectibles {
    emitted: HashSet<(TraitTypeId, RawVc)>,
    unemitted: HashSet<(TraitTypeId, RawVc)>,
}

impl MaybeCollectibles {
    /// Consumes the collectibles (if any) and return them.
    fn take(&mut self) -> Option<Box<Collectibles>> {
        self.inner.take()
    }

    /// Returns a reference to the collectibles (if any).
    fn as_ref(&self) -> Option<&Collectibles> {
        if let Some(inner) = &self.inner {
            Some(&**inner)
        } else {
            None
        }
    }

    /// Emits a collectible.
    fn emit(&mut self, trait_type: TraitTypeId, value: RawVc) -> bool {
        self.inner
            .get_or_insert_default()
            .emitted
            .insert((trait_type, value))
    }

    /// Unemits a collectible.
    fn unemit(&mut self, trait_type: TraitTypeId, value: RawVc) -> bool {
        self.inner
            .get_or_insert_default()
            .unemitted
            .insert((trait_type, value))
    }
}

enum TaskStateType {
    /// Ready
    ///
    /// on invalidation this will move to Dirty or Scheduled depending on active
    /// flag
    Done {
        /// Cells/Scopes that the task has read during execution.
        /// The Task will keep these tasks alive as invalidations that happen
        /// there might affect this task.
        ///
        /// This back-edge is [Cell] `dependent_tasks`, which is a weak edge.
        dependencies: HashSet<TaskDependency>,
    },

    /// Execution is invalid, but not yet scheduled
    ///
    /// on activation this will move to Scheduled
    Dirty { event: Event },

    /// Execution is invalid and scheduled
    ///
    /// on start this will move to InProgress or Dirty depending on active flag
    Scheduled { event: Event },

    /// Execution is happening
    ///
    /// on finish this will move to Done
    ///
    /// on invalidation this will move to InProgressDirty
    InProgress { event: Event },

    /// Invalid execution is happening
    ///
    /// on finish this will move to Dirty or Scheduled depending on active flag
    InProgressDirty { event: Event },
}

use TaskStateType::*;

use crate::{
    cell::Cell,
    count_hash_set::CountHashSet,
    memory_backend::Job,
    output::Output,
    scope::{ScopeChildChangeEffect, TaskScopeId, TaskScopes},
    stats::{self, StatsReferences},
    task_stats::TaskStats,
    MemoryBackend,
};

impl Task {
    pub(crate) fn new_native(
        id: TaskId,
        inputs: Vec<TaskInput>,
        native_fn: FunctionId,
        stats_type: StatsType,
    ) -> Self {
        let bound_fn = registry::get_function(native_fn).bind(&inputs);
        Self {
            id,
            inputs,
            ty: TaskType::Native(native_fn, bound_fn),
            state: RwLock::new(TaskState::new(id, stats_type)),
        }
    }

    pub(crate) fn new_resolve_native(
        id: TaskId,
        inputs: Vec<TaskInput>,
        native_fn: FunctionId,
        stats_type: StatsType,
    ) -> Self {
        Self {
            id,
            inputs,
            ty: TaskType::ResolveNative(native_fn),
            state: RwLock::new(TaskState::new(id, stats_type)),
        }
    }

    pub(crate) fn new_resolve_trait(
        id: TaskId,
        trait_type: TraitTypeId,
        trait_fn_name: Cow<'static, str>,
        inputs: Vec<TaskInput>,
        stats_type: StatsType,
    ) -> Self {
        Self {
            id,
            inputs,
            ty: TaskType::ResolveTrait(trait_type, trait_fn_name),
            state: RwLock::new(TaskState::new(id, stats_type)),
        }
    }

    pub(crate) fn new_root(
        id: TaskId,
        scope: TaskScopeId,
        functor: impl Fn() -> NativeTaskFuture + Sync + Send + 'static,
        stats_type: StatsType,
    ) -> Self {
        Self {
            id,
            inputs: Vec::new(),
            ty: TaskType::Root(Box::new(functor)),
            state: RwLock::new(TaskState::new_scheduled_in_scope(id, scope, stats_type)),
        }
    }

    pub(crate) fn new_once(
        id: TaskId,
        scope: TaskScopeId,
        functor: impl Future<Output = Result<RawVc>> + Send + 'static,
        stats_type: StatsType,
    ) -> Self {
        Self {
            id,
            inputs: Vec::new(),
            ty: TaskType::Once(Mutex::new(Some(Box::pin(functor)))),
            state: RwLock::new(TaskState::new_scheduled_in_scope(id, scope, stats_type)),
        }
    }

    pub(crate) fn get_description(&self) -> String {
        match &self.ty {
            TaskType::Root(..) => format!("[{}] root", self.id),
            TaskType::Once(..) => format!("[{}] once", self.id),
            TaskType::Native(native_fn, _) => {
                format!("[{}] {}", self.id, registry::get_function(*native_fn).name)
            }
            TaskType::ResolveNative(native_fn) => {
                format!(
                    "[{}] [resolve] {}",
                    self.id,
                    registry::get_function(*native_fn).name
                )
            }
            TaskType::ResolveTrait(trait_type, fn_name) => {
                format!(
                    "[{}] [resolve trait] {} in trait {}",
                    self.id,
                    fn_name,
                    registry::get_trait(*trait_type).name
                )
            }
        }
    }

    pub(crate) fn remove_dependency(dep: TaskDependency, reader: TaskId, backend: &MemoryBackend) {
        match dep {
            TaskDependency::TaskOutput(task) => {
                backend.with_task(task, |task| {
                    task.with_output_mut(|output| {
                        output.dependent_tasks.remove(&reader);
                    });
                });
            }
            TaskDependency::TaskCell(task, index) => {
                backend.with_task(task, |task| {
                    task.with_cell_mut(index, |cell| {
                        cell.dependent_tasks.remove(&reader);
                    });
                });
            }
            TaskDependency::ScopeChildren(scope) => backend.with_scope(scope, |scope| {
                scope.remove_dependent_task(reader);
            }),
            TaskDependency::ScopeCollectibles(scope, trait_type) => {
                backend.with_scope(scope, |scope| {
                    scope.remove_collectible_dependent_task(trait_type, reader);
                })
            }
        }
    }

    #[cfg(not(feature = "report_expensive"))]
    fn clear_dependencies(&self, dependencies: HashSet<TaskDependency>, backend: &MemoryBackend) {
        for dep in dependencies.into_iter() {
            Task::remove_dependency(dep, self.id, backend);
        }
    }

    #[cfg(feature = "report_expensive")]
    fn clear_dependencies(&self, dependencies: HashSet<TaskDependency>, backend: &MemoryBackend) {
        use std::time::Instant;

        use turbo_tasks::util::FormatDuration;
        let start = Instant::now();

        let count = dependencies.len();

        for dep in dependencies.into_iter() {
            Task::remove_dependency(dep, self.id, backend);
        }
        let elapsed = start.elapsed();
        if elapsed.as_millis() >= 10 || count > 10000 {
            println!(
                "clear_dependencies({}) took {}: {:?}",
                count,
                FormatDuration(elapsed),
                self
            );
        }
    }

    pub(crate) fn execution_started(
        self: &Task,
        backend: &MemoryBackend,
        turbo_tasks: &dyn TurboTasksBackendApi,
    ) -> bool {
        let mut state = self.state.write();
        match state.state_type {
            Done { .. } | InProgress { .. } | InProgressDirty { .. } => {
                // should not start in this state
                return false;
            }
            Scheduled { ref mut event } => {
                state.state_type = InProgress {
                    event: event.take(),
                };
                state.stats.increment_executions();
                // TODO we need to reconsider the approach of doing scope changes in background
                // since they affect collectibles and need to be computed eagerly to allow
                // strongly_consistent to work properly.
                // We could move this operation to the point when the task execution is
                // finished.
                if !state.children.is_empty() {
                    let set = take(&mut state.children);
                    let state_scopes = &state.scopes;
                    match state_scopes {
                        TaskScopes::Root(scope) => {
                            turbo_tasks.schedule_backend_foreground_job(
                                backend.create_backend_job(Job::RemoveFromScope(set, *scope)),
                            );
                        }
                        TaskScopes::Inner(ref scopes, _) => {
                            turbo_tasks.schedule_backend_foreground_job(
                                backend.create_backend_job(Job::RemoveFromScopes(
                                    set,
                                    scopes.iter().copied().collect(),
                                )),
                            );
                        }
                    }
                }
                if let Some(collectibles) = state.collectibles.take() {
                    let emitted = collectibles.emitted;
                    let unemitted = collectibles.unemitted;
                    state.scopes.iter().for_each(|id| {
                        backend.with_scope(id, |scope| {
                            let mut tasks = HashSet::new();
                            {
                                let mut state = scope.state.lock();
                                emitted
                                    .iter()
                                    .filter_map(|(trait_id, collectible)| {
                                        state.remove_collectible(*trait_id, *collectible)
                                    })
                                    .for_each(|e| tasks.extend(e.notify));

                                unemitted
                                    .iter()
                                    .filter_map(|(trait_id, collectible)| {
                                        state.add_collectible(*trait_id, *collectible)
                                    })
                                    .for_each(|e| tasks.extend(e.notify));
                            };
                            turbo_tasks.schedule_notify_tasks_set(&tasks);
                        })
                    })
                }
            }
            Dirty { .. } => {
                let state_type = Task::state_string(&state);
                drop(state);
                panic!(
                    "{:?} execution started in unexpected state {}",
                    self, state_type
                )
            }
        };
        true
    }

    pub(crate) fn execution_result(
        &self,
        result: Result<Result<RawVc>, Option<Cow<'static, str>>>,
        turbo_tasks: &dyn TurboTasksBackendApi,
    ) {
        let mut state = self.state.write();
        match state.state_type {
            InProgress { .. } => match result {
                Ok(Ok(result)) => state.output.link(result, turbo_tasks),
                Ok(Err(err)) => state.output.error(err, turbo_tasks),
                Err(message) => state.output.panic(message, turbo_tasks),
            },
            InProgressDirty { .. } => {
                // We don't want to assign the output cell here
                // as we want to avoid unnecessary updates
                // TODO maybe this should be controlled by a heuristic
            }
            Dirty { .. } | Scheduled { .. } | Done { .. } => {
                panic!(
                    "Task execution completed in unexpected state {}",
                    Task::state_string(&state)
                )
            }
        };
    }

    #[must_use]
    pub(crate) fn execution_completed(
        &self,
        duration: Duration,
        instant: Instant,
        backend: &MemoryBackend,
        turbo_tasks: &dyn TurboTasksBackendApi,
    ) -> bool {
        let mut schedule_task = false;
        let mut dependencies = DEPENDENCIES_TO_TRACK.with(|deps| deps.take());
        {
            let mut state = self.state.write();
<<<<<<< HEAD

            state.total_duration += duration;
            state.last_duration = duration.into();
=======
            state
                .stats
                .register_execution(duration, turbo_tasks.program_duration_until(instant));
>>>>>>> 0a786d9f
            match state.state_type {
                InProgress { ref mut event } => {
                    let event = event.take();
                    state.state_type = Done {
                        dependencies: take(&mut dependencies),
                    };
                    for scope in state.scopes.iter() {
                        backend.with_scope(scope, |scope| {
                            scope.decrement_unfinished_tasks(backend);
                        })
                    }
                    event.notify(usize::MAX);
                }
                InProgressDirty { ref mut event } => {
                    let event = event.take();
                    let mut active = false;
                    for scope in state.scopes.iter() {
                        if backend.with_scope(scope, |scope| scope.state.lock().is_active()) {
                            active = true;
                            break;
                        }
                    }
                    if active {
                        state.state_type = Scheduled { event };
                        schedule_task = true;
                    } else {
                        state.state_type = Dirty { event };
                    }
                }
                Dirty { .. } | Scheduled { .. } | Done { .. } => {
                    panic!(
                        "Task execution completed in unexpected state {}",
                        Task::state_string(&state)
                    )
                }
            };
        }
        if !dependencies.is_empty() {
            self.clear_dependencies(dependencies, backend);
        }

        if let TaskType::Once(_) = self.ty {
            self.remove_root_or_initial_scope(backend, turbo_tasks);
        }

        schedule_task
    }

    fn make_dirty(
        &self,
        reason: &'static str,
        backend: &MemoryBackend,
        turbo_tasks: &dyn TurboTasksBackendApi,
    ) {
        if let TaskType::Once(_) = self.ty {
            // once task won't become dirty
            return;
        }

        let id = self.id;
        let mut clear_dependencies = HashSet::new();
        {
            let mut state = self.state.write();
            match state.state_type {
                Dirty { .. } | Scheduled { .. } | InProgressDirty { .. } => {
                    // already dirty
                    drop(state);
                }
                Done {
                    ref mut dependencies,
                } => {
                    clear_dependencies = take(dependencies);
                    // add to dirty lists and potentially schedule
                    let mut active = false;
                    for scope in state.scopes.iter() {
                        backend.with_scope(scope, |scope| {
                            scope.increment_unfinished_tasks(backend);
                            log_scope_update!("add unfinished task: {} -> {}", *scope.id, *self.id);
                            let mut scope = scope.state.lock();
                            if scope.is_active() {
                                active = true;
                            } else {
                                scope.add_dirty_task(self.id);
                            }
                        });
                    }
                    if active {
                        state.state_type = Scheduled {
                            event: Event::new(move || format!("TaskState({id})::event")),
                        };
                        drop(state);
                        turbo_tasks.schedule(self.id, reason);
                    } else {
                        state.state_type = Dirty {
                            event: Event::new(move || format!("TaskState({id})::event")),
                        };
                        drop(state);
                    }
                }
                InProgress { ref mut event } => {
                    state.state_type = InProgressDirty {
                        event: event.take(),
                    };
                    drop(state);
                }
            }
        }

        if !clear_dependencies.is_empty() {
            self.clear_dependencies(clear_dependencies, backend);
        }
    }

    pub(crate) fn schedule_when_dirty(
        &self,
        reason: &'static str,
        turbo_tasks: &dyn TurboTasksBackendApi,
    ) {
        let mut state = self.state.write();
        if let TaskStateType::Dirty { ref mut event } = state.state_type {
            state.state_type = Scheduled {
                event: event.take(),
            };
            drop(state);
            turbo_tasks.schedule(self.id, reason);
        }
    }

    pub(crate) fn add_to_scope_internal_shallow(
        &self,
        id: TaskScopeId,
        is_optimization_scope: bool,
        depth: usize,
        reason: &'static str,
        backend: &MemoryBackend,
        turbo_tasks: &dyn TurboTasksBackendApi,
        queue: &mut VecDeque<(TaskId, usize)>,
    ) {
        let mut state = self.state.write();
        let TaskState {
            scopes, children, ..
        } = &mut *state;
        match *scopes {
            TaskScopes::Root(root) => {
                if root == id {
                    // The task is already in the root scope we're trying to add it to.
                    return;
                }

                if let Some(ScopeChildChangeEffect {
                    notify,
                    active,
                    parent,
                }) = backend.with_scope(id, |scope| scope.state.lock().add_child(root))
                {
                    drop(state);
                    if !notify.is_empty() {
                        turbo_tasks.schedule_notify_tasks_set(&notify);
                    }
                    if active {
                        backend.increase_scope_active(root, reason, turbo_tasks);
                    }
                    if parent {
                        backend.with_scope(root, |child| {
                            child.add_parent(id, backend);
                        })
                    }
                }
            }
            TaskScopes::Inner(ref mut list, ref mut optimization_counter) => {
                if !list.add(id) {
                    // The task is already in the scope we're trying to add it to.
                    return;
                }

                if depth < usize::BITS as usize {
                    if is_optimization_scope {
                        *optimization_counter =
                            optimization_counter.saturating_sub(children.len() >> depth)
                    } else {
                        *optimization_counter += children.len() >> depth;
                        if *optimization_counter >= 0x10000 {
                            list.remove(id);
                            self.make_root_scoped_internal(state, backend, turbo_tasks);
                            return self.add_to_scope_internal_shallow(
                                id,
                                is_optimization_scope,
                                depth,
                                reason,
                                backend,
                                turbo_tasks,
                                queue,
                            );
                        }
                    }
                }

                queue.extend(children.iter().copied().map(|child| (child, depth + 1)));

                // add to dirty list of the scope (potentially schedule)
                let schedule_self =
                    self.add_self_to_new_scope(&mut state, id, backend, turbo_tasks);
                drop(state);

                if schedule_self {
                    turbo_tasks.schedule(self.id, reason);
                }
            }
        }
    }

    pub(crate) fn add_to_scope_internal(
        &self,
        id: TaskScopeId,
        is_optimization_scope: bool,
        reason: &'static str,
        backend: &MemoryBackend,
        turbo_tasks: &dyn TurboTasksBackendApi,
    ) {
        let mut queue = VecDeque::new();
        self.add_to_scope_internal_shallow(
            id,
            is_optimization_scope,
            0,
            reason,
            backend,
            turbo_tasks,
            &mut queue,
        );

        run_add_to_scope_queue(
            queue,
            id,
            is_optimization_scope,
            reason,
            backend,
            turbo_tasks,
        );
    }

    fn add_self_to_new_scope(
        &self,
        state: &mut RwLockWriteGuard<TaskState>,
        id: TaskScopeId,
        backend: &MemoryBackend,
        turbo_tasks: &dyn TurboTasksBackendApi,
    ) -> bool {
        let mut schedule_self = false;
        backend.with_scope(id, |scope| {
            scope.increment_tasks();
            if !matches!(state.state_type, TaskStateType::Done { .. }) {
                scope.increment_unfinished_tasks(backend);
                log_scope_update!("add unfinished task (added): {} -> {}", *scope.id, *self.id);
                if let TaskStateType::Dirty { ref mut event } = state.state_type {
                    let mut scope = scope.state.lock();
                    if scope.is_active() {
                        state.state_type = Scheduled {
                            event: event.take(),
                        };
                        schedule_self = true;
                    } else {
                        scope.add_dirty_task(self.id);
                    }
                }
            }

            if let Some(collectibles) = state.collectibles.as_ref() {
                let mut tasks = HashSet::new();
                {
                    let mut scope_state = scope.state.lock();
                    collectibles
                        .emitted
                        .iter()
                        .filter_map(|(trait_id, collectible)| {
                            scope_state.add_collectible(*trait_id, *collectible)
                        })
                        .for_each(|e| tasks.extend(e.notify));
                    collectibles
                        .unemitted
                        .iter()
                        .filter_map(|(trait_id, collectible)| {
                            scope_state.remove_collectible(*trait_id, *collectible)
                        })
                        .for_each(|e| tasks.extend(e.notify));
                };
                turbo_tasks.schedule_notify_tasks_set(&tasks);
            }
        });
        schedule_self
    }

    fn remove_self_from_scope(
        &self,
        state: &mut RwLockWriteGuard<TaskState>,
        id: TaskScopeId,
        backend: &MemoryBackend,
        turbo_tasks: &dyn TurboTasksBackendApi,
    ) {
        backend.with_scope(id, |scope| {
            match state.state_type {
                Done { .. } => {}
                Dirty { .. } => {
                    scope.decrement_unfinished_tasks(backend);
                    let mut scope = scope.state.lock();
                    scope.remove_dirty_task(self.id);
                }
                _ => {
                    scope.decrement_unfinished_tasks(backend);
                }
            }
            scope.decrement_tasks();

            if let Some(collectibles) = state.collectibles.as_ref() {
                let mut tasks = HashSet::new();
                {
                    let mut scope_state = scope.state.lock();
                    collectibles
                        .emitted
                        .iter()
                        .filter_map(|(trait_id, collectible)| {
                            scope_state.remove_collectible(*trait_id, *collectible)
                        })
                        .for_each(|e| tasks.extend(e.notify));
                    collectibles
                        .unemitted
                        .iter()
                        .filter_map(|(trait_id, collectible)| {
                            scope_state.add_collectible(*trait_id, *collectible)
                        })
                        .for_each(|e| tasks.extend(e.notify));
                };
                turbo_tasks.schedule_notify_tasks_set(&tasks);
            }
        });
    }

    fn remove_from_scope_internal_shallow(
        &self,
        id: TaskScopeId,
        backend: &MemoryBackend,
        turbo_tasks: &dyn TurboTasksBackendApi,
        queue: &mut VecDeque<TaskId>,
    ) {
        let mut state = self.state.write();
        match state.scopes {
            TaskScopes::Root(root) => {
                if root != id {
                    if let Some(ScopeChildChangeEffect {
                        notify,
                        active,
                        parent,
                    }) = backend.with_scope(id, |scope| scope.state.lock().remove_child(root))
                    {
                        drop(state);
                        if !notify.is_empty() {
                            turbo_tasks.schedule_notify_tasks_set(&notify);
                        }
                        if active {
                            backend.decrease_scope_active(root, turbo_tasks);
                        }
                        if parent {
                            backend.with_scope(root, |child| {
                                child.remove_parent(id, backend);
                            })
                        }
                    }
                }
            }
            TaskScopes::Inner(ref mut set, _) => {
                if set.remove(id) {
                    self.remove_self_from_scope(&mut state, id, backend, turbo_tasks);
                    queue.extend(state.children.iter().copied());
                    drop(state);
                }
            }
        }
    }

    fn remove_from_scope_internal(
        &self,
        id: TaskScopeId,
        backend: &MemoryBackend,
        turbo_tasks: &dyn TurboTasksBackendApi,
    ) {
        let mut queue = VecDeque::new();
        self.remove_from_scope_internal_shallow(id, backend, turbo_tasks, &mut queue);
        run_remove_from_scope_queue(queue, id, backend, turbo_tasks);
    }

    pub(crate) fn remove_from_scope(
        &self,
        id: TaskScopeId,
        backend: &MemoryBackend,
        turbo_tasks: &dyn TurboTasksBackendApi,
    ) {
        self.remove_from_scope_internal(id, backend, turbo_tasks)
    }

    pub(crate) fn remove_from_scopes(
        &self,
        scopes: impl Iterator<Item = TaskScopeId>,
        backend: &MemoryBackend,
        turbo_tasks: &dyn TurboTasksBackendApi,
    ) {
        for id in scopes {
            self.remove_from_scope_internal(id, backend, turbo_tasks)
        }
    }

    pub(crate) fn remove_root_or_initial_scope(
        &self,
        backend: &MemoryBackend,
        turbo_tasks: &dyn TurboTasksBackendApi,
    ) {
        let mut state = self.state.write();
        match state.scopes {
            TaskScopes::Root(root) => {
                log_scope_update!("removing root scope {root}");
                state.scopes = TaskScopes::default();

                turbo_tasks.schedule_backend_foreground_job(
                    backend.create_backend_job(Job::RemoveFromScope(state.children.clone(), root)),
                );
            }
            TaskScopes::Inner(ref mut set, _) => {
                log_scope_update!("removing initial scope");
                let initial = backend.initial_scope;
                if set.remove(initial) {
                    self.remove_self_from_scope(&mut state, initial, backend, turbo_tasks);
                    let children = state.children.iter().copied().collect::<VecDeque<_>>();
                    drop(state);

                    if !children.is_empty() {
                        run_remove_from_scope_queue(children, initial, backend, turbo_tasks);
                    }
                }
            }
        }
    }

    fn make_root_scoped_internal<'a>(
        &self,
        mut state: RwLockWriteGuard<'a, TaskState>,
        backend: &MemoryBackend,
        turbo_tasks: &dyn TurboTasksBackendApi,
    ) -> Option<RwLockWriteGuard<'a, TaskState>> {
        if matches!(state.scopes, TaskScopes::Root(_)) {
            return Some(state);
        }
        let root_scope = backend.create_new_scope(0);
        // Set the root scope of the current task
        if let TaskScopes::Inner(set, _) = replace(&mut state.scopes, TaskScopes::Root(root_scope))
        {
            let scopes = set.into_counts().collect::<Vec<_>>();
            log_scope_update!(
                "new {root_scope} for {:?} as internal root scope (replacing {scopes:?})",
                self.ty
            );
            let mut active_counter = 0isize;
            let mut tasks = HashSet::new();
            let mut scopes_to_add_as_parent = Vec::new();
            let mut scopes_to_remove_as_parent = Vec::new();
            for (scope_id, count) in scopes.iter() {
                backend.with_scope(*scope_id, |scope| {
                    // add the new root scope as child of old scopes
                    let mut state = scope.state.lock();
                    match count.cmp(&0) {
                        Ordering::Greater => {
                            if let Some(ScopeChildChangeEffect {
                                notify,
                                active,
                                parent,
                            }) = state.add_child_count(root_scope, *count as usize)
                            {
                                tasks.extend(notify);
                                if active {
                                    active_counter += 1;
                                }
                                if parent {
                                    scopes_to_add_as_parent.push(*scope_id);
                                }
                            }
                        }
                        Ordering::Less => {
                            if let Some(ScopeChildChangeEffect {
                                notify,
                                active,
                                parent,
                            }) = state.remove_child_count(root_scope, (-*count) as usize)
                            {
                                tasks.extend(notify);
                                if active {
                                    active_counter -= 1;
                                }
                                if parent {
                                    scopes_to_remove_as_parent.push(*scope_id);
                                }
                            }
                        }
                        _ => {}
                    }
                });
            }
            if !tasks.is_empty() {
                turbo_tasks.schedule_notify_tasks_set(&tasks);
            }
            backend.with_scope(root_scope, |root_scope| {
                for parent in scopes_to_add_as_parent {
                    root_scope.add_parent(parent, backend);
                }
                for parent in scopes_to_remove_as_parent {
                    root_scope.remove_parent(parent, backend);
                }
            });

            // We collected how often the new root scope is considered as active by the old
            // scopes and increase the active counter by that.
            match active_counter.cmp(&0) {
                Ordering::Greater => {
                    backend.increase_scope_active_by(
                        root_scope,
                        active_counter as usize,
                        "unknown",
                        turbo_tasks,
                    );
                }
                Ordering::Less => {
                    backend.decrease_scope_active_by(
                        root_scope,
                        (-active_counter) as usize,
                        turbo_tasks,
                    );
                }
                _ => {}
            }

            // add self to new root scope
            let schedule_self =
                self.add_self_to_new_scope(&mut state, root_scope, backend, turbo_tasks);

            // remove self from old scopes
            for (scope, count) in scopes.iter() {
                if *count > 0 {
                    self.remove_self_from_scope(&mut state, *scope, backend, turbo_tasks);
                }
            }

            if !state.children.is_empty() || schedule_self {
                let children = state.children.clone();

                drop(state);

                // Add children to new root scope
                for child in children.iter() {
                    backend.with_task(*child, |child| {
                        child.add_to_scope_internal(
                            root_scope,
                            true,
                            "unkown",
                            backend,
                            turbo_tasks,
                        );
                    })
                }

                // Potentially schedule itself, when root scope is active and task is dirty
                // I think that will never happen since it should already be scheduled by the
                // old scopes. Anyway let just do it to be safe:
                if schedule_self {
                    turbo_tasks.schedule(self.id, "unknown");
                }

                // Remove children from old scopes
                turbo_tasks.schedule_backend_foreground_job(backend.create_backend_job(
                    Job::RemoveFromScopes(children, scopes.into_iter().map(|(id, _)| id).collect()),
                ));
                None
            } else {
                Some(state)
            }
        } else {
            unreachable!()
        }
    }

    pub(crate) fn add_dependency_to_current(dep: TaskDependency) {
        DEPENDENCIES_TO_TRACK.with(|list| {
            let mut list = list.borrow_mut();
            list.insert(dep);
        })
    }

    pub(crate) fn execute(&self, tt: &dyn TurboTasksBackendApi) -> NativeTaskFuture {
        match &self.ty {
            TaskType::Root(bound_fn) => bound_fn(),
            TaskType::Once(mutex) => {
                let future = mutex.lock().take().expect("Task can only be executed once");
                // let task = self.clone();
                Box::pin(future)
            }
            TaskType::Native(_, bound_fn) => bound_fn(),
            TaskType::ResolveNative(ref native_fn) => {
                let native_fn = *native_fn;
                let inputs = self.inputs.clone();
                let tt = tt.pin();
                Box::pin(PersistentTaskType::run_resolve_native(
                    native_fn, inputs, tt,
                ))
            }
            TaskType::ResolveTrait(trait_type, name) => {
                let trait_type = *trait_type;
                let name = name.clone();
                let inputs = self.inputs.clone();
                let tt = tt.pin();
                Box::pin(PersistentTaskType::run_resolve_trait(
                    trait_type, name, inputs, tt,
                ))
            }
        }
    }

    /// Get an [Invalidator] that can be used to invalidate the current [Task]
    /// based on external events.
    pub fn get_invalidator() -> Invalidator {
        get_invalidator()
    }

    /// Called by the [Invalidator]. Invalidate the [Task]. When the task is
    /// active it will be scheduled for execution.
    pub(crate) fn invalidate(
        &self,
        reason: &'static str,
        backend: &MemoryBackend,
        turbo_tasks: &dyn TurboTasksBackendApi,
    ) {
        self.make_dirty(reason, backend, turbo_tasks)
    }

    /// Access to the output cell.
    pub(crate) fn with_output_mut<T>(&self, func: impl FnOnce(&mut Output) -> T) -> T {
        let mut state = self.state.write();
        func(&mut state.output)
    }

    /// Access to a cell.
    pub(crate) fn with_cell_mut<T>(&self, index: CellId, func: impl FnOnce(&mut Cell) -> T) -> T {
        let mut state = self.state.write();
        let list = state.cells.entry(index.type_id).or_default();
        let i = index.index as usize;
        if list.len() <= i {
            list.resize_with(i + 1, Default::default);
        }
        func(&mut list[i])
    }

    /// Access to a cell.
    pub(crate) fn with_cell<T>(&self, index: CellId, func: impl FnOnce(&Cell) -> T) -> T {
        let state = self.state.read();
        if let Some(list) = state.cells.get(&index.type_id) {
            if let Some(cell) = list.get(index.index as usize) {
                return func(cell);
            }
        }
        func(&Default::default())
    }

    /// For testing purposes
    pub fn reset_executions(&self) {
        let mut state = self.state.write();
        state.stats.reset_executions()
    }

    pub fn is_pending(&self) -> bool {
        let state = self.state.read();
        !matches!(state.state_type, TaskStateType::Done { .. })
    }

    pub fn reset_stats(&self) {
        let mut state = self.state.write();
<<<<<<< HEAD
        state.executions = 0;
        state.total_duration = Duration::ZERO;
        state.last_duration = SmallDuration::ZERO;
=======
        state.stats.reset();
>>>>>>> 0a786d9f
    }

    pub fn get_stats_info(&self, backend: &MemoryBackend) -> TaskStatsInfo {
        let state = self.state.read();

        let (total_duration, last_duration, executions) = match &state.stats {
            TaskStats::Essential(stats) => (None, stats.last_duration(), None),
            TaskStats::Full(stats) => (
                Some(stats.total_duration()),
                stats.last_duration(),
                Some(stats.executions()),
            ),
        };

        TaskStatsInfo {
<<<<<<< HEAD
            total_duration: state.total_duration,
            last_duration: state.last_duration.into(),
            executions: state.executions,
=======
            total_duration,
            last_duration,
            executions,
>>>>>>> 0a786d9f
            root_scoped: matches!(state.scopes, TaskScopes::Root(_)),
            child_scopes: match state.scopes {
                TaskScopes::Root(_) => 1,
                TaskScopes::Inner(ref list, _) => list.len(),
            },
            active: state
                .scopes
                .iter()
                .any(|scope| backend.with_scope(scope, |scope| scope.state.lock().is_active())),
        }
    }

    pub fn get_stats_type(self: &Task) -> stats::TaskType {
        match &self.ty {
            TaskType::Root(_) => stats::TaskType::Root(self.id),
            TaskType::Once(_) => stats::TaskType::Once(self.id),
            TaskType::Native(f, _) => stats::TaskType::Native(*f),
            TaskType::ResolveNative(f) => stats::TaskType::ResolveNative(*f),
            TaskType::ResolveTrait(t, n) => stats::TaskType::ResolveTrait(*t, n.to_string()),
        }
    }

    pub fn get_stats_references(&self) -> StatsReferences {
        let mut refs = Vec::new();
        let mut scope_refs = Vec::new();
        {
            let state = self.state.read();
            for child in state.children.iter() {
                refs.push((stats::ReferenceType::Child, *child));
            }
            if let Done { ref dependencies } = state.state_type {
                for dep in dependencies.iter() {
                    match dep {
                        TaskDependency::TaskOutput(task) | TaskDependency::TaskCell(task, _) => {
                            refs.push((stats::ReferenceType::Dependency, *task))
                        }
                        TaskDependency::ScopeChildren(scope)
                        | TaskDependency::ScopeCollectibles(scope, _) => {
                            scope_refs.push((stats::ReferenceType::Dependency, *scope))
                        }
                    }
                }
            }
        }
        {
            for input in self.inputs.iter() {
                if let Some(task) = input.get_task_id() {
                    refs.push((stats::ReferenceType::Input, task));
                }
            }
        }
        StatsReferences {
            tasks: refs,
            scopes: scope_refs,
        }
    }

    fn state_string(state: &TaskState) -> String {
        let mut state_str = match state.state_type {
            Scheduled { .. } => "scheduled".to_string(),
            InProgress { .. } => "in progress".to_string(),
            InProgressDirty { .. } => "in progress (dirty)".to_string(),
            Done { .. } => "done".to_string(),
            Dirty { .. } => "dirty".to_string(),
        };
        match state.scopes {
            TaskScopes::Root(root) => {
                write!(state_str, " (root scope {})", root).unwrap();
            }
            TaskScopes::Inner(ref list, change_counter) => {
                if !list.is_empty() || change_counter > 0 {
                    write!(state_str, " (scopes").unwrap();
                    for scope in list.iter() {
                        write!(state_str, " {}", *scope).unwrap();
                    }
                    if change_counter > 0 {
                        write!(state_str, " {change_counter} accumulated changes").unwrap();
                    }
                    write!(state_str, ")").unwrap();
                }
            }
        }
        state_str
    }

    pub(crate) fn connect_child(
        &self,
        child_id: TaskId,
        reason: &'static str,
        backend: &MemoryBackend,
        turbo_tasks: &dyn TurboTasksBackendApi,
    ) {
        let mut state = self.state.write();
        if state.children.insert(child_id) {
            let scopes = state.scopes.clone();
            drop(state);

            backend.with_task(child_id, |child| {
                for scope in scopes.iter() {
                    #[cfg(not(feature = "report_expensive"))]
                    {
                        child.add_to_scope_internal(scope, false, reason, backend, turbo_tasks);
                    }
                    #[cfg(feature = "report_expensive")]
                    {
                        use std::time::Instant;

                        use turbo_tasks::util::FormatDuration;

                        let start = Instant::now();
                        child.add_to_scope_internal(scope, false, reason, backend, turbo_tasks);
                        let elapsed = start.elapsed();
                        if elapsed.as_millis() >= 10 {
                            println!(
                                "add_to_scope {scope} took {}: {:?}",
                                FormatDuration(elapsed),
                                child
                            );
                        }
                    }
                }
            });
        }
    }

    fn ensure_root_scoped<'a>(
        &'a self,
        mut state: RwLockWriteGuard<'a, TaskState>,
        backend: &MemoryBackend,
        turbo_tasks: &dyn TurboTasksBackendApi,
    ) -> RwLockWriteGuard<'a, TaskState> {
        while !state.scopes.is_root() {
            #[cfg(not(feature = "report_expensive"))]
            let result = self.make_root_scoped_internal(state, backend, turbo_tasks);
            #[cfg(feature = "report_expensive")]
            let result = {
                use std::time::Instant;

                use turbo_tasks::util::FormatDuration;

                let start = Instant::now();
                let result = self.make_root_scoped_internal(state, backend, turbo_tasks);
                let elapsed = start.elapsed();
                if elapsed.as_millis() >= 10 {
                    println!(
                        "make_root_scoped took {}: {:?}",
                        FormatDuration(elapsed),
                        self
                    );
                }
                result
            };
            if let Some(s) = result {
                state = s;
                break;
            } else {
                // We need to acquire a new lock and everything might have changed in between
                state = self.state.write();
                continue;
            }
        }
        state
    }

    pub(crate) fn get_or_wait_output<T, F: FnOnce(&mut Output) -> Result<T>>(
        &self,
        strongly_consistent: bool,
        func: F,
        note: impl Fn() -> String + Sync + Send + 'static,
        backend: &MemoryBackend,
        turbo_tasks: &dyn TurboTasksBackendApi,
    ) -> Result<Result<T, EventListener>> {
        let mut state = self.state.write();
        if strongly_consistent {
            state = self.ensure_root_scoped(state, backend, turbo_tasks);
            // We need to wait for all foreground jobs to be finished as there could be
            // ongoing add_to_scope jobs that need to be finished before reading
            // from scopes
            if let Err(listener) = turbo_tasks.try_foreground_done() {
                return Ok(Err(listener));
            }
            if let TaskScopes::Root(root) = state.scopes {
                if let Some(listener) = backend.with_scope(root, |scope| {
                    if let Some(listener) = scope.has_unfinished_tasks() {
                        return Some(listener);
                    }
                    None
                }) {
                    return Ok(Err(listener));
                }
            } else {
                unreachable!()
            }
        }
        match state.state_type {
            Done { .. } => {
                let result = func(&mut state.output)?;
                drop(state);

                Ok(Ok(result))
            }
            Dirty { ref event }
            | Scheduled { ref event }
            | InProgress { ref event }
            | InProgressDirty { ref event } => {
                let listener = event.listen_with_note(note);
                drop(state);
                Ok(Err(listener))
            }
        }
    }

    pub(crate) fn try_read_task_collectibles(
        &self,
        reader: TaskId,
        trait_id: TraitTypeId,
        backend: &MemoryBackend,
        turbo_tasks: &dyn TurboTasksBackendApi,
    ) -> Result<Result<HashSet<RawVc>, EventListener>> {
        let mut state = self.state.write();
        state = self.ensure_root_scoped(state, backend, turbo_tasks);
        // We need to wait for all foreground jobs to be finished as there could be
        // ongoing add_to_scope jobs that need to be finished before reading
        // from scopes
        if let Err(listener) = turbo_tasks.try_foreground_done() {
            return Ok(Err(listener));
        }
        if let TaskScopes::Root(scope_id) = state.scopes {
            backend.with_scope(scope_id, |scope| {
                if let Some(l) = scope.has_unfinished_tasks() {
                    return Ok(Err(l));
                }
                let set = scope.read_collectibles(scope_id, trait_id, reader, backend);
                Ok(Ok(set))
            })
        } else {
            panic!("It's not possible to read collectibles from a non-root scope")
        }
    }

    pub(crate) fn emit_collectible(
        &self,
        trait_type: TraitTypeId,
        collectible: RawVc,
        backend: &MemoryBackend,
        turbo_tasks: &dyn TurboTasksBackendApi,
    ) {
        let mut state = self.state.write();
        if state.collectibles.emit(trait_type, collectible) {
            let mut tasks = HashSet::new();
            state
                .scopes
                .iter()
                .flat_map(|id| {
                    backend.with_scope(id, |scope| {
                        let mut state = scope.state.lock();
                        state.add_collectible(trait_type, collectible)
                    })
                })
                .for_each(|e| tasks.extend(e.notify));
            drop(state);
            turbo_tasks.schedule_notify_tasks_set(&tasks);
        }
    }

    pub(crate) fn unemit_collectible(
        &self,
        trait_type: TraitTypeId,
        collectible: RawVc,
        backend: &MemoryBackend,
        turbo_tasks: &dyn TurboTasksBackendApi,
    ) {
        let mut state = self.state.write();
        if state.collectibles.unemit(trait_type, collectible) {
            let mut tasks = HashSet::new();
            state
                .scopes
                .iter()
                .flat_map(|id| {
                    backend.with_scope(id, |scope| {
                        let mut state = scope.state.lock();
                        state.remove_collectible(trait_type, collectible)
                    })
                })
                .for_each(|e| tasks.extend(e.notify));
            drop(state);
            turbo_tasks.schedule_notify_tasks_set(&tasks);
        }
    }
}

/// Heuristic to decide when to split off work in `run_add_to_scope_queue` and
/// `run_remove_from_scope_queue`.
const SPLIT_OFF_QUEUE_AT: usize = 100;

/// Adds a list of tasks and their children to a scope, recursively.
pub fn run_add_to_scope_queue(
    mut queue: VecDeque<(TaskId, usize)>,
    id: TaskScopeId,
    is_optimization_scope: bool,
    reason: &'static str,
    backend: &MemoryBackend,
    turbo_tasks: &dyn TurboTasksBackendApi,
) {
    while let Some((child, depth)) = queue.pop_front() {
        backend.with_task(child, |child| {
            child.add_to_scope_internal_shallow(
                id,
                is_optimization_scope,
                depth,
                reason,
                backend,
                turbo_tasks,
                &mut queue,
            );
        });
        if queue.len() > SPLIT_OFF_QUEUE_AT {
            let split_off_queue = queue.split_off(SPLIT_OFF_QUEUE_AT);
            turbo_tasks.schedule_backend_foreground_job(backend.create_backend_job(
                Job::AddToScopeQueue(split_off_queue, id, is_optimization_scope, reason),
            ));
        }
    }
}

/// Removes a list of tasks and their children from a scope, recursively.
pub fn run_remove_from_scope_queue(
    mut queue: VecDeque<TaskId>,
    id: TaskScopeId,
    backend: &MemoryBackend,
    turbo_tasks: &dyn TurboTasksBackendApi,
) {
    while let Some(child) = queue.pop_front() {
        backend.with_task(child, |child| {
            child.remove_from_scope_internal_shallow(id, backend, turbo_tasks, &mut queue);
        });
        if queue.len() > SPLIT_OFF_QUEUE_AT {
            let split_off_queue = queue.split_off(SPLIT_OFF_QUEUE_AT);

            turbo_tasks.schedule_backend_foreground_job(
                backend.create_backend_job(Job::RemoveFromScopeQueue(split_off_queue, id)),
            );
        }
    }
}

impl Display for Task {
    fn fmt(&self, f: &mut Formatter<'_>) -> fmt::Result {
        let state = self.state.read();
        write!(
            f,
            "Task({}, {})",
            self.get_description(),
            Task::state_string(&state)
        )
    }
}

impl Hash for Task {
    fn hash<H: std::hash::Hasher>(&self, state: &mut H) {
        Hash::hash(&(self as *const Task), state)
    }
}

impl PartialEq for Task {
    fn eq(&self, other: &Self) -> bool {
        std::ptr::eq(self, other)
    }
}

impl Eq for Task {}

pub struct TaskStatsInfo {
    pub total_duration: Option<Duration>,
    pub last_duration: Duration,
    pub executions: Option<u32>,
    pub root_scoped: bool,
    pub child_scopes: usize,
    pub active: bool,
}<|MERGE_RESOLUTION|>--- conflicted
+++ resolved
@@ -17,11 +17,7 @@
 use turbo_tasks::{
     backend::PersistentTaskType,
     event::{Event, EventListener},
-<<<<<<< HEAD
-    get_invalidator, registry, CellId, FunctionId, Invalidator, RawVc, SmallDuration, TaskId,
-=======
     get_invalidator, registry, CellId, FunctionId, Invalidator, RawVc, StatsType, TaskId,
->>>>>>> 0a786d9f
     TaskInput, TraitTypeId, TurboTasksBackendApi, ValueTypeId,
 };
 pub type NativeTaskFuture = Pin<Box<dyn Future<Output = Result<RawVc>> + Send>>;
@@ -148,13 +144,7 @@
     cells: HashMap<ValueTypeId, Vec<Cell>>,
 
     // Stats:
-<<<<<<< HEAD
-    executions: u32,
-    total_duration: Duration,
-    last_duration: SmallDuration,
-=======
     stats: TaskStats,
->>>>>>> 0a786d9f
 }
 
 impl TaskState {
@@ -559,15 +549,10 @@
         let mut dependencies = DEPENDENCIES_TO_TRACK.with(|deps| deps.take());
         {
             let mut state = self.state.write();
-<<<<<<< HEAD
-
-            state.total_duration += duration;
-            state.last_duration = duration.into();
-=======
+
             state
                 .stats
                 .register_execution(duration, turbo_tasks.program_duration_until(instant));
->>>>>>> 0a786d9f
             match state.state_type {
                 InProgress { ref mut event } => {
                     let event = event.take();
@@ -1247,13 +1232,7 @@
 
     pub fn reset_stats(&self) {
         let mut state = self.state.write();
-<<<<<<< HEAD
-        state.executions = 0;
-        state.total_duration = Duration::ZERO;
-        state.last_duration = SmallDuration::ZERO;
-=======
         state.stats.reset();
->>>>>>> 0a786d9f
     }
 
     pub fn get_stats_info(&self, backend: &MemoryBackend) -> TaskStatsInfo {
@@ -1269,15 +1248,9 @@
         };
 
         TaskStatsInfo {
-<<<<<<< HEAD
-            total_duration: state.total_duration,
-            last_duration: state.last_duration.into(),
-            executions: state.executions,
-=======
             total_duration,
             last_duration,
             executions,
->>>>>>> 0a786d9f
             root_scoped: matches!(state.scopes, TaskScopes::Root(_)),
             child_scopes: match state.scopes {
                 TaskScopes::Root(_) => 1,
