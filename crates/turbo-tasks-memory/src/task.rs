--- conflicted
+++ resolved
@@ -1,11 +1,7 @@
 use std::{
     borrow::Cow,
     cell::RefCell,
-<<<<<<< HEAD
     cmp::{max, Ordering},
-=======
-    cmp::Ordering,
->>>>>>> 989f1b21
     collections::VecDeque,
     fmt::{self, Debug, Display, Formatter, Write},
     future::Future,
@@ -145,10 +141,7 @@
     collectibles: MaybeCollectibles,
 
     output: Output,
-<<<<<<< HEAD
-
-=======
->>>>>>> 989f1b21
+
     cells: AutoMap<ValueTypeId, Vec<Cell>>,
 
     // Stats:
